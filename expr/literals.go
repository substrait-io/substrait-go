--- conflicted
+++ resolved
@@ -602,10 +602,10 @@
 		}
 
 		udt := &proto.Expression_Literal_UserDefined{
-			TypeReference:  literalType.TypeReference,
+			TypeAnchorType: &proto.Expression_Literal_UserDefined_TypeReference{
+				TypeReference: literalType.TypeReference},
 			TypeParameters: params,
 		}
-
 		switch v := t.Value.(type) {
 		case *proto.Expression_Literal_UserDefined_Value:
 			udt.Val = v
@@ -616,15 +616,7 @@
 		}
 
 		lit.LiteralType = &proto.Expression_Literal_UserDefined_{
-<<<<<<< HEAD
 			UserDefined: udt,
-=======
-			UserDefined: &proto.Expression_Literal_UserDefined{
-				Val:            &proto.Expression_Literal_UserDefined_Value{Value: v},
-				TypeAnchorType: &proto.Expression_Literal_UserDefined_TypeReference{TypeReference: literalType.TypeReference},
-				TypeParameters: params,
-			},
->>>>>>> 9897edaf
 		}
 	case *types.IntervalYearType:
 		v := t.Value.(*types.IntervalYearToMonth)
