--- conflicted
+++ resolved
@@ -19,12 +19,8 @@
 	Args() FuncParameterList
 	Options() map[string]Option
 	URI() string
-<<<<<<< HEAD
 	// ResolveType computes the return type of a function variant, given the input argument types
-	ResolveType(argTypes []types.Type) (types.Type, error)
-=======
 	ResolveType(argTypes []types.Type, registry Set) (types.Type, error)
->>>>>>> 74376f6c
 	Variadic() *VariadicBehavior
 	// Match this function matches input arguments against this functions parameter list
 	// returns (true, nil) if all input argument can type replace the function definition argument
